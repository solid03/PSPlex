--- conflicted
+++ resolved
@@ -11,19 +11,9 @@
       - name: Checkout
         uses: actions/checkout@v3
 
-
       - name: Build and publish
-<<<<<<< HEAD
         uses: natescherer/publish-powershell-action@v1
         with:
           token: ${{ secrets.NUGET_KEY }}
           target: gallery
-          path: Source
-=======
-        env:
-          NUGET_KEY: ${{ secrets.NUGET_KEY }}
-        shell: pwsh
-        run: |
-          echo "The current path is: $($pwd.path)"
-          Publish-Module -Path "../Source" -NuGetApiKey $env:NUGET_KEY -Verbose
->>>>>>> 4d05976e
+          path: Source